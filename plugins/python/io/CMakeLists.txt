--- conflicted
+++ resolved
@@ -12,7 +12,6 @@
 target_include_directories(${numpy_reader} PRIVATE
     ${PYTHON_INCLUDE_DIR})
 
-<<<<<<< HEAD
 target_link_libraries(${numpy_reader} PUBLIC
     ${PYTHON_LIBRARY})
 
@@ -25,8 +24,6 @@
     PATTERN "CMakeFiles" EXCLUDE
 )
 
-=======
->>>>>>> ed68fb5e
 if (WITH_TESTS)
     PDAL_ADD_TEST(pdal_io_numpy_test
         FILES
