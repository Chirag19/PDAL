--- conflicted
+++ resolved
@@ -104,17 +104,6 @@
         return true;
     }
 
-<<<<<<< HEAD
-    std::vector<size_t>
-    neighbors(double const& x, double const& y, double const& z,
-        double distance, boost::uint32_t count = 1);
-    std::vector<size_t> radius(double const& x, double const& y,
-        double const& z, double const& r);
-    void build(PointContext ctx, bool b3d = true);
-    
-private:
-    PointBuffer& m_buf;
-=======
     std::vector<size_t> radius(
             double const& x,
             double const& y,
@@ -128,12 +117,10 @@
             double distance,
             boost::uint32_t count = 1) const;
 
-    void build(bool b3d = true);
+    void build(PointContext ctx, bool b3d = true);
 
 private:
     const PointBuffer& m_buf;
-    const Dimension* m_dim[3];
->>>>>>> ab7bf0db
     bool m_3d;
 
     typedef nanoflann::KDTreeSingleIndexAdaptor<
