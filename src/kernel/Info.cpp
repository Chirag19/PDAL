/******************************************************************************
* Copyright (c) 2013, Howard Butler (hobu.inc@gmail.com)
*
* All rights reserved.
*
* Redistribution and use in source and binary forms, with or without
* modification, are permitted provided that the following
* conditions are met:
*
*     * Redistributions of source code must retain the above copyright
*       notice, this list of conditions and the following disclaimer.
*     * Redistributions in binary form must reproduce the above copyright
*       notice, this list of conditions and the following disclaimer in
*       the documentation and/or other materials provided
*       with the distribution.
*     * Neither the name of Hobu, Inc. or Flaxen Geo Consulting nor the
*       names of its contributors may be used to endorse or promote
*       products derived from this software without specific prior
*       written permission.
*
* THIS SOFTWARE IS PROVIDED BY THE COPYRIGHT HOLDERS AND CONTRIBUTORS
* "AS IS" AND ANY EXPRESS OR IMPLIED WARRANTIES, INCLUDING, BUT NOT
* LIMITED TO, THE IMPLIED WARRANTIES OF MERCHANTABILITY AND FITNESS
* FOR A PARTICULAR PURPOSE ARE DISCLAIMED. IN NO EVENT SHALL THE
* COPYRIGHT OWNER OR CONTRIBUTORS BE LIABLE FOR ANY DIRECT, INDIRECT,
* INCIDENTAL, SPECIAL, EXEMPLARY, OR CONSEQUENTIAL DAMAGES (INCLUDING,
* BUT NOT LIMITED TO, PROCUREMENT OF SUBSTITUTE GOODS OR SERVICES; LOSS
* OF USE, DATA, OR PROFITS; OR BUSINESS INTERRUPTION) HOWEVER CAUSED
* AND ON ANY THEORY OF LIABILITY, WHETHER IN CONTRACT, STRICT LIABILITY,
* OR TORT (INCLUDING NEGLIGENCE OR OTHERWISE) ARISING IN ANY WAY OUT
* OF THE USE OF THIS SOFTWARE, EVEN IF ADVISED OF THE POSSIBILITY
* OF SUCH DAMAGE.
****************************************************************************/

#include <algorithm>

#include <pdal/kernel/Info.hpp>
#include <pdal/KDIndex.hpp>
#include <pdal/PipelineWriter.hpp>

namespace pdal
{
namespace kernel
{

Info::Info(int argc, const char* argv[])
    : Application(argc, argv, "info")
    , m_inputFile("")
    , m_showStats(false)
    , m_showSchema(false)
    , m_showStage(false)
    , m_showMetadata(false)
    , m_showSDOPCMetadata(false)
    , m_computeBoundary(false)
    , m_useXML(false)
    , m_useJSON(false)
    , m_useREST(true)
    , m_QueryDistance(0.0)
    , m_numPointsToWrite(0)
    , m_showSample(false)
{}


void Info::validateSwitches()
{
    const bool got_something =
        m_showStats ||
        m_showSchema ||
        m_showMetadata ||
        m_showSDOPCMetadata ||
        m_computeBoundary ||
        m_showStage || 
        m_QueryPoint.size() > 0 ||
        m_pointIndexes.size() > 0;
    if (!got_something)
    {
        m_showStats = true;
        m_computeBoundary = true;
        m_showSDOPCMetadata = true;
        
    }
}


void Info::addSwitches()
{
    namespace po = boost::program_options;

    po::options_description* file_options =
        new po::options_description("file options");

    file_options->add_options()
        ("input,i", po::value<std::string>(&m_inputFile)->default_value(""),
         "input file name")
        ;

    addSwitchSet(file_options);

    po::options_description* processing_options =
        new po::options_description("processing options");
    
    processing_options->add_options()
        ("point,p", po::value<std::string >(&m_pointIndexes), "point to dump")
        ("query", po::value< std::string>(&m_QueryPoint),
         "A 2d or 3d point query point")
        ("distance", po::value< double>(&m_QueryDistance), "A query distance")
        ("stats",
         po::value<bool>(&m_showStats)->zero_tokens()->implicit_value(true),
         "dump stats on all points (reads entire dataset)")
        ("boundary",
         po::value<bool>(&m_computeBoundary)->zero_tokens()->implicit_value(true),
         "compute a hexagonal hull/boundary of dataset")             
        ("count", po::value<uint64_t>(&m_numPointsToWrite)->default_value(0),
         "How many points should we write?")
        ("dimensions", po::value<std::string >(&m_Dimensions),
         "dump stats on all points (reads entire dataset)")
        ("schema",
         po::value<bool>(&m_showSchema)->zero_tokens()->implicit_value(true),
         "dump the schema")
        ("metadata,m",
         po::value<bool>(&m_showMetadata)->zero_tokens()->implicit_value(true),
         "dump the metadata")
        ("sdo_pc",
         po::value<bool>(&m_showSDOPCMetadata)->zero_tokens()->
             implicit_value(true),
         "dump the SDO_PC Oracle Metadata")
        ("stage,r",
         po::value<bool>(&m_showStage)->zero_tokens()->implicit_value(true),
         "dump the stage info")
        ("pipeline-serialization",
         po::value<std::string>(&m_pipelineFile)->default_value(""), "")
        ("xml", po::value<bool>(&m_useXML)->zero_tokens()->implicit_value(true),
         "dump XML")
        ("json",
         po::value<bool>(&m_useJSON)->zero_tokens()->implicit_value(true),
         "dump JSON")
        ("sample",
         po::value<bool>(&m_showSample)->zero_tokens()->implicit_value(true),
         "randomly sample dimension for stats")
        ("seed", po::value<uint32_t>(&m_seed)->default_value(0),
         "Seed value for random sample")
        ("sample_size",
         po::value<uint32_t>(&m_sample_size)->default_value(1000),
         "Sample size for random sample")
        ;
    
    addSwitchSet(processing_options);
    addPositionalSwitch("input", 1);
}

// Support for parsing point numbers.  Points can be specified singly or as
// dash-separated ranges.  i.e. 6-7,8,19-20
namespace {

using namespace std;

vector<string> tokenize(const string s, char c)
{
    string::const_iterator begin;
    string::const_iterator end;
    vector<string> strings;
    begin = s.begin();
    while (true)
    {
        end = find(begin, s.end(), c);
        strings.push_back(string(begin, end));
        if (end == s.end())
            break;
        begin = end + 1;
    }
    return strings;
}

uint32_t parseInt(const string& s)
{
    try
    {
        return boost::lexical_cast<uint32_t>(s);
    }
    catch (boost::bad_lexical_cast)
    {
        throw app_runtime_error(string("Invalid integer: ") + s);
    }
}


void addSingle(const string& s, vector<uint32_t>& points)
{
    points.push_back(parseInt(s));
}


void addRange(const string& begin, const string& end,
    vector<uint32_t>& points)
{
    uint32_t low = parseInt(begin);
    uint32_t high = parseInt(end);
    if (low > high)
        throw app_runtime_error(string("Range invalid: ") + begin + "-" + end);
    while (low <= high)
        points.push_back(low++);
}


vector<boost::uint32_t> getListOfPoints(std::string p)
{
    vector<boost::uint32_t> output;

    //Remove whitespace from string with awful remove/erase idiom.
    p.erase(remove_if(p.begin(), p.end(), ::isspace), p.end());

    vector<string> ranges = tokenize(p, ',');
    for (string s : ranges)
    {
        vector<string> limits = tokenize(s, '-');
        if (limits.size() == 1)
            addSingle(limits[0], output);
        else if (limits.size() == 2)
            addRange(limits[0], limits[1], output);
        else
            throw app_runtime_error(string("Invalid point range: ") + s);
    }
    return output;
}

} //namespace

void Info::dumpPoints() const
{
    PointBuffer readData(*m_context);
    std::vector<uint32_t> points = getListOfPoints(m_pointIndexes);
        
    std::unique_ptr<StageSequentialIterator>
        seq(m_manager->getStage()->createSequentialIterator());
    if (!seq)
        throw app_runtime_error("Unable to create iterator retrieve points");
    dumpPointsSequential(readData, points, seq.get());
}

void Info::dumpPointsSequential(PointBuffer& ptBuf,
    const std::vector<uint32_t>& points, StageSequentialIterator *iter) const
{
    int64_t lastPt = -1;
    uint32_t writePos = 0;
    for (uint32_t pt : points)
    {
        if (pt < lastPt)
            throw app_runtime_error("Unable to read points of this type "
                "out of order (must be monotonically increasing)");
        uint64_t numSkipped = iter->skip(pt - lastPt - 1);
        assert((int)numSkipped == (int)(pt - lastPt - 1));
        uint32_t numRead = iter->read(ptBuf, 1);
        if (numRead != 1)
        {
            std::ostringstream oss;
            oss << "problem reading point number " << pt;
            throw app_runtime_error(oss.str());
        }
        lastPt = pt;
    }

    boost::property_tree::ptree buffer_tree = ptBuf.toPTree();
    m_tree->add_child("point", buffer_tree.get_child("0"));

}


void Info::dumpStats() const
{
    PipelineWriter* writer = NULL;

    if (m_pipelineFile.size() > 0)
    {
        PointBuffer buffer(*m_context);
        writer = new pdal::PipelineWriter(*m_manager);
        writer->setPointBuffer(&buffer);
    }

    m_tree->add_child("stats", m_manager->getMetadata().toPTree());
    
    if (m_pipelineFile.size() > 0)
        writer->writePipeline(m_pipelineFile);
    delete writer;
}

void Info::dump()
{
    if (m_showStats)
        dumpStats();


    if (m_pointIndexes.size())
        dumpPoints();
    if (m_showSchema)
    {
        // output ptree of PointContext::dimensions()
    }

    if (m_showSDOPCMetadata)
    {
        boost::property_tree::ptree metadata = m_manager->getStage()->serializePipeline();

        // FIXME: output ptree of PointContext::dimensions()::ptree + metadata ptree
        boost::property_tree::ptree output;
        // output.add_child("metadata", metadata);
        m_tree->add_child("stage", output);
    }


    
    if (m_QueryPoint.size())
        dumpQuery();
    
    
}


void Info::dumpQuery() const
{
#define SEPARATORS ",| "
    boost::char_separator<char> sep(SEPARATORS);
    tokenizer tokens(m_QueryPoint, sep);
    std::vector<double> values;
    for (tokenizer::iterator t = tokens.begin(); t != tokens.end(); ++t)
        values.push_back(boost::lexical_cast<double>(*t));
    
    if (values.size() != 2 && values.size() != 3)
        throw app_runtime_error("--points must be two or three values");

    PointBufferSet pbSet = m_manager->getStage()->execute(*m_context);
    assert(pbSet.size() == 1);
    PointBufferPtr buf = *pbSet.begin();
    
    bool is3d = (values.size() >= 3);

    KDIndex kdi(*buf);
    kdi.build(*m_context, is3d);

    double x = values[0];
    double y = values[1];
    double z = is3d ? values[2] : 0.0;
    
    std::vector<size_t> ids = kdi.neighbors(x, y, z, 0.0, buf->size());
    
    PointBuffer outbuf(*m_context);

    for (auto i = ids.begin(); i != ids.end(); ++i)
       outbuf.appendPoint(*buf, *i); 

    boost::property_tree::ptree tree = outbuf.toPTree();

    m_tree->add_child("point", tree);
}

void Info::dumpSDO_PCMetadata(PointContext ctx, const Stage& stage) const
{
    boost::property_tree::ptree metadata = stage.serializePipeline();
    std::string xml;
//ABELL - Fix this.
//    std::string xml = pdal::Schema::to_xml(*ctx.schema(), &metadata);  
    std::ostream& ostr = std::cout;
    ostr << xml;
}



void Info::dumpMetadata(PointContext ctx, const Stage& stage) const
{
    boost::property_tree::ptree tree = stage.serializePipeline();
    std::ostream& ostr = std::cout;

    if (m_useXML)
        write_xml(ostr, tree);
    else
        write_json(ostr, tree);
}


int Info::execute()
{
    Options readerOptions;
    {
        if (m_usestdin)
            m_inputFile = "STDIN";
        readerOptions.add<std::string>("filename", m_inputFile);
        readerOptions.add<bool>("debug", isDebug());
        readerOptions.add<uint32_t>("verbose", getVerboseLevel());
    }

    m_manager = std::unique_ptr<PipelineManager>(AppSupport::makePipeline(readerOptions));
    
    if (m_seed != 0)
    {
        Option seed_option("seed", m_seed, "seed value");
        m_options.add(seed_option);
    }
    
    m_options.add("sample_size", m_sample_size,
        "sample size for random sample");
    m_options.add("exact_count", "Classification",
        "use exact counts for classification stats");
    m_options.add("exact_count", "ReturnNumber",
        "use exact counts for ReturnNumber stats");
    m_options.add("exact_count", "NumberOfReturns",
        "use exact counts for ReturnNumber stats");
    m_options.add("do_sample", m_showSample, "Dont do sampling");
    if (m_Dimensions.size())
        m_options.add("dimensions", m_Dimensions,
            "Use explicit list of dimensions");
    
    Options options = m_options + readerOptions;
    
    Stage* reader = m_manager->getStage();
    Stage* stage = reader;
    if (m_showStats)
<<<<<<< HEAD
        manager->addFilter("filters.stats", reader, options);
    Stage* filter = manager->getStage();

    PointContext ctx;
    filter->prepare(ctx);
    if (m_pointIndexes.size())
        dumpPoints(ctx, *filter, m_pointIndexes);
=======
        stage = m_manager->addFilter("filters.stats", *stage, options);
    if (m_computeBoundary)
        stage = m_manager->addFilter("filters.hexbin", *stage, options);
    
    m_context = std::unique_ptr<PointContext>(new PointContext);
    m_tree = std::unique_ptr<boost::property_tree::ptree>(new boost::property_tree::ptree);
>>>>>>> 90ca3f90

    std::ostream& ostr = std::cout;
    boost::property_tree::ptree tree;
    m_manager->execute();
    dump();


    //
    // if (m_showStats)
    //     dumpStats(ctx, *dynamic_cast<pdal::filters::Stats*>(filter), manager);
    // if (m_showSchema)
    //     dumpSchema(ctx);
    // if (m_showMetadata)
    //     dumpMetadata(ctx, *filter);
    // if (m_showStage)
    //     dumpStage(*filter);
    // if (m_showSDOPCMetadata)
    //     dumpSDO_PCMetadata(ctx, *filter);
    //
    // if (m_QueryPoint.size())
    //     dumpQuery(ctx, *filter);
    
    if (m_useXML)
        write_xml(ostr, *m_tree);
    else
        write_json(ostr, *m_tree);
    
    ostr << std::endl;
    
    
    return 0;
}

}} // pdal::kernel<|MERGE_RESOLUTION|>--- conflicted
+++ resolved
@@ -413,22 +413,13 @@
     Stage* reader = m_manager->getStage();
     Stage* stage = reader;
     if (m_showStats)
-<<<<<<< HEAD
-        manager->addFilter("filters.stats", reader, options);
-    Stage* filter = manager->getStage();
-
-    PointContext ctx;
-    filter->prepare(ctx);
-    if (m_pointIndexes.size())
-        dumpPoints(ctx, *filter, m_pointIndexes);
-=======
-        stage = m_manager->addFilter("filters.stats", *stage, options);
+        stage = m_manager->addFilter("filters.stats", stage, options);
     if (m_computeBoundary)
-        stage = m_manager->addFilter("filters.hexbin", *stage, options);
+        stage = m_manager->addFilter("filters.hexbin", stage, options);
     
     m_context = std::unique_ptr<PointContext>(new PointContext);
-    m_tree = std::unique_ptr<boost::property_tree::ptree>(new boost::property_tree::ptree);
->>>>>>> 90ca3f90
+    m_tree = std::unique_ptr<boost::property_tree::ptree>(
+        new boost::property_tree::ptree);
 
     std::ostream& ostr = std::cout;
     boost::property_tree::ptree tree;
